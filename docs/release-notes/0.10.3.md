### 0.10.3 {small}`the future`

```{rubric} Features
```
* adds the flavor `seurat_v3_paper` to `pp.highly_variable_genes` {pr}`170` {smaller}`S Dicks`

```{rubric} Performance
```
* updates the `qc_kernel` for sparse matrixes to only write once for each major axis {pr}`169` {smaller}`S Dicks`
* replaces sparse matrix operations with an element-wise kernel for `seurat_v3` and `seurat_v3_paper`. This should use less memory. {pr}`172` {smaller}`S Dicks`
* `pp.scale` now uses `cp.clip` for all clipping {pr}`173` {smaller}`S Dicks`
* updates `pp.highly_variable_genes` for the flavors `seurat` and `cell_ranger` {pr}`183` {smaller}`S Dicks`
<<<<<<< HEAD
* build docker images in github CI {pr}`177` {smaller}`T Korten (HZDR/Helmholtz AI)`
=======
* `pp.scale` now uses `RawKernels` for dense and csr {pr}`185` {smaller}`S Dicks`
>>>>>>> 8b0047b1

```{rubric} Bug fixes
```


```{rubric} Misc
```<|MERGE_RESOLUTION|>--- conflicted
+++ resolved
@@ -3,6 +3,7 @@
 ```{rubric} Features
 ```
 * adds the flavor `seurat_v3_paper` to `pp.highly_variable_genes` {pr}`170` {smaller}`S Dicks`
+* build docker images in github CI {pr}`177` {smaller}`T Korten (HZDR/Helmholtz AI)`
 
 ```{rubric} Performance
 ```
@@ -10,11 +11,8 @@
 * replaces sparse matrix operations with an element-wise kernel for `seurat_v3` and `seurat_v3_paper`. This should use less memory. {pr}`172` {smaller}`S Dicks`
 * `pp.scale` now uses `cp.clip` for all clipping {pr}`173` {smaller}`S Dicks`
 * updates `pp.highly_variable_genes` for the flavors `seurat` and `cell_ranger` {pr}`183` {smaller}`S Dicks`
-<<<<<<< HEAD
-* build docker images in github CI {pr}`177` {smaller}`T Korten (HZDR/Helmholtz AI)`
-=======
 * `pp.scale` now uses `RawKernels` for dense and csr {pr}`185` {smaller}`S Dicks`
->>>>>>> 8b0047b1
+
 
 ```{rubric} Bug fixes
 ```
