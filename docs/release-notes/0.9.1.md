--- conflicted
+++ resolved
@@ -1,8 +1,5 @@
-<<<<<<< HEAD
+
 ### 0.9.1
-=======
-### 0.9.1 {small}
->>>>>>> 573415b8
 
 ```{rubric} Features
 ```
