--- conflicted
+++ resolved
@@ -7,11 +7,8 @@
 ```{rubric} Performance
 ```
 * make `dcg.aucell` faster using a single rank pass algorithm {pr}`448` {smaller}`S Dicks`
-<<<<<<< HEAD
 * make FDR calculation faster and more scalable offering a new CPU and updated GPU path for `dcg`. {pr}`450` {smaller}`S Dicks`
-=======
-* make FDR calculation faster and more scalable offering a new CPU and updated GPU path for `dcg`. {pr}`449` {smaller}`S Dicks`
->>>>>>> 418114ce
+
 
 ```{rubric} Bug fixes
 ```
