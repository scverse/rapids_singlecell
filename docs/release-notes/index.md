--- conflicted
+++ resolved
@@ -4,13 +4,6 @@
 
 ## Version 0.11.0
 ```{include} /release-notes/0.11.0.md
-<<<<<<< HEAD
-```
-
-## Version 0.10.0
-```{include} /release-notes/0.10.12.md
-=======
->>>>>>> 01dd6245
 ```
 
 ## Version 0.10.0
