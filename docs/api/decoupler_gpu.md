--- conflicted
+++ resolved
@@ -12,9 +12,6 @@
     dcg.mlm
     dcg.ulm
     dcg.aucell
-<<<<<<< HEAD
     dcg.waggr
-=======
     dcg.zscore
->>>>>>> db099753
 ```