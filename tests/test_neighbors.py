--- conflicted
+++ resolved
@@ -1,19 +1,14 @@
 from __future__ import annotations
+
+import itertools
 
 import numpy as np
 import pytest
+import scanpy.external as sce
 from anndata import AnnData
-<<<<<<< HEAD
-from rapids_singlecell.pp import neighbors, bbknn
-from scanpy.datasets import pbmc68k_reduced
-import scanpy.external as sce
-import itertools
-import pytest
-=======
 from scanpy.datasets import pbmc68k_reduced
 
-from rapids_singlecell.pp import neighbors
->>>>>>> 8c34dd18
+from rapids_singlecell.pp import bbknn, neighbors
 
 # the input data
 X = np.array([[1, 0], [3, 0], [5, 6], [0, 4]])
@@ -61,6 +56,7 @@
         adata.obsp["distances"].toarray(), adata.obsp[dists_key].toarray()
     )
 
+
 def test_bbknn():
     """
     Test the bbknn function against the scanpy implementation. We want more than a 90% overlap between the two.
@@ -68,11 +64,23 @@
     """
 
     adata = pbmc68k_reduced()
-    sce.pp.bbknn(adata, n_pcs=15,batch_key="phase",computation="pynndescent", metric="euclidean")
-    bbknn(adata, n_pcs=15,batch_key="phase",algorithm="brute", key_added="rapids")
+    sce.pp.bbknn(
+        adata,
+        n_pcs=15,
+        batch_key="phase",
+        computation="pynndescent",
+        metric="euclidean",
+    )
+    bbknn(adata, n_pcs=15, batch_key="phase", algorithm="brute", key_added="rapids")
     counter = 0
-    for (rsc_start, rsc_stop), (b_start, b_stop) in zip(itertools.pairwise(adata.obsp["rapids_distances"].indptr),
-                                                        itertools.pairwise(adata.obsp["distances"].indptr)):
-        counter+=len(np.intersect1d(adata.obsp["rapids_distances"].indices[rsc_start:rsc_stop],
-                        adata.obsp["distances"].indices[b_start:b_stop]))
-    assert counter/b_stop > 0.9+    for (rsc_start, rsc_stop), (b_start, b_stop) in zip(
+        itertools.pairwise(adata.obsp["rapids_distances"].indptr),
+        itertools.pairwise(adata.obsp["distances"].indptr),
+    ):
+        counter += len(
+            np.intersect1d(
+                adata.obsp["rapids_distances"].indices[rsc_start:rsc_stop],
+                adata.obsp["distances"].indices[b_start:b_stop],
+            )
+        )
+    assert counter / b_stop > 0.9