--- conflicted
+++ resolved
@@ -79,13 +79,9 @@
         for block in blocks
     ]
 
-<<<<<<< HEAD
-    mean, var = da.stack(mean_var_blocks, axis=1).sum(axis=1).compute()
-=======
     mean, var = (
-        da.stack(mean_var_blocks, axis=1).sum(axis=1, dtype=cp.float64).compute()
-    )
->>>>>>> ae601ffd
+        da.stack(mean_var_blocks, axis=1).sum(axis=1).compute()
+    )
     var = (var - mean**2) * (major / (major - 1))
     return mean, var
 
