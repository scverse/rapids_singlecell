from __future__ import annotations

import math
from typing import Literal

import cupy as cp
<<<<<<< HEAD
from cuml.internals.memory_utils import with_cupy_rmm
from cupyx.scipy.sparse import issparse, isspmatrix_csc, isspmatrix_csr
=======
from cupyx.scipy.sparse import issparse, isspmatrix_csc, isspmatrix_csr, spmatrix


def _sparse_to_dense(X: spmatrix, order: Literal["C", "F"] | None = None) -> cp.ndarray:
    if order is None:
        order = "C"
    from ._kernels._sparse2dense import _sparse2densekernel

    if isspmatrix_csr(X):
        major, minor = X.shape[0], X.shape[1]
        switcher = 1 if order == "C" else 0
    elif isspmatrix_csc(X):
        major, minor = X.shape[1], X.shape[0]
        switcher = 0 if order == "C" else 1
    else:
        raise ValueError("Input matrix must be a sparse `csc` or `csr` matrix")
    sparse2dense = _sparse2densekernel(X.dtype)

    dense = cp.zeros(X.shape, order=order, dtype=X.dtype)
    max_nnz = cp.diff(X.indptr).max()
    tpb = (32, 32)
    bpg_x = math.ceil(major / tpb[0])
    bpg_y = math.ceil(max_nnz / tpb[1])
    bpg = (bpg_x, bpg_y)

    sparse2dense(
        bpg,
        tpb,
        (X.indptr, X.indices, X.data, dense, major, minor, switcher),
    )
    return dense
>>>>>>> 3bf3233d

from rapids_singlecell._compat import DaskArray


def _mean_var_major(X, major, minor):
    from ._kernels._mean_var_kernel import _get_mean_var_major

    mean = cp.zeros(major, dtype=cp.float64)
    var = cp.zeros(major, dtype=cp.float64)
    block = (64,)
    grid = (major,)
    get_mean_var_major = _get_mean_var_major(X.data.dtype)
    get_mean_var_major(
        grid, block, (X.indptr, X.indices, X.data, mean, var, major, minor)
    )
    mean = mean / minor
    var = var / minor
    var -= cp.power(mean, 2)
    var *= minor / (minor - 1)
    return mean, var


def _mean_var_minor(X, major, minor):
    from ._kernels._mean_var_kernel import _get_mean_var_minor

    mean = cp.zeros(minor, dtype=cp.float64)
    var = cp.zeros(minor, dtype=cp.float64)
    block = (32,)
    grid = (int(math.ceil(X.nnz / block[0])),)
    get_mean_var_minor = _get_mean_var_minor(X.data.dtype)
    get_mean_var_minor(grid, block, (X.indices, X.data, mean, var, major, X.nnz))

    var = (var - mean**2) * (major / (major - 1))
    return mean, var


@with_cupy_rmm
def _mean_var_minor_dask(X, major, minor):
    """
    Implements sum operation for dask array when the backend is cupy sparse csr matrix
    """
    import dask
    import dask.array as da

    from rapids_singlecell.preprocessing._kernels._mean_var_kernel import (
        _get_mean_var_minor,
    )

    get_mean_var_minor = _get_mean_var_minor(X.dtype)
    get_mean_var_minor.compile()

    @dask.delayed
    def __mean_var(X_part, minor, major):
        mean = cp.zeros(minor, dtype=cp.float64)
        var = cp.zeros(minor, dtype=cp.float64)
        block = (32,)
        grid = (int(math.ceil(X_part.nnz / block[0])),)
        get_mean_var_minor(
            grid, block, (X_part.indices, X_part.data, mean, var, major, X_part.nnz)
        )
        return cp.vstack([mean, var])

    blocks = X.to_delayed().ravel()
    mean_var_blocks = [
        da.from_delayed(
            __mean_var(block, minor, major),
            shape=(2, minor),
            dtype=cp.float64,
            meta=cp.array([]),
        )
        for block in blocks
    ]

    mean, var = da.stack(mean_var_blocks, axis=1).sum(axis=1).compute()
    var = (var - mean**2) * (major / (major - 1))
    return mean, var


# todo: Implement this dynamically for csc matrix as well
@with_cupy_rmm
def _mean_var_major_dask(X, major, minor):
    """
    Implements sum operation for dask array when the backend is cupy sparse csr matrix
    """
    import dask
    import dask.array as da

    from rapids_singlecell.preprocessing._kernels._mean_var_kernel import (
        _get_mean_var_major,
    )

    get_mean_var_major = _get_mean_var_major(X.dtype)
    get_mean_var_major.compile()

    @dask.delayed
    def __mean_var(X_part, minor, major):
        mean = cp.zeros(X_part.shape[0], dtype=cp.float64)
        var = cp.zeros(X_part.shape[0], dtype=cp.float64)
        block = (64,)
        grid = (X_part.shape[0],)
        get_mean_var_major(
            grid,
            block,
            (
                X_part.indptr,
                X_part.indices,
                X_part.data,
                mean,
                var,
                X_part.shape[0],
                minor,
            ),
        )
        return cp.vstack([mean, var])

    blocks = X.to_delayed().ravel()
    mean_var_blocks = [
        da.from_delayed(
            __mean_var(block, minor, major),
            shape=(2, X.chunks[0][ind]),
            dtype=cp.float64,
            meta=cp.array([]),
        )
        for ind, block in enumerate(blocks)
    ]

    mean, var = da.hstack(mean_var_blocks).compute()

    mean = mean / minor
    var = var / minor
    var -= cp.power(mean, 2)
    var *= minor / (minor - 1)
    return mean, var


@with_cupy_rmm
def _mean_var_dense_dask(X, axis):
    """
    Implements sum operation for dask array when the backend is cupy sparse csr matrix
    """
    import dask
    import dask.array as da

    # ToDo: get a 64bit version working without copying the data
    @dask.delayed
    def __mean_var(X_part, axis):
        mean = X_part.sum(axis=axis)
        var = (X_part**2).sum(axis=axis)
        if axis == 0:
            mean = mean.reshape(-1, 1)
            var = var.reshape(-1, 1)
        return cp.vstack([mean.ravel(), var.ravel()])

    blocks = X.to_delayed().ravel()
    mean_var_blocks = [
        da.from_delayed(
            __mean_var(block, axis=axis),
            shape=(2, X.chunks[0][ind]) if axis else (2, X.shape[1]),
            dtype=cp.float64,
            meta=cp.array([]),
        )
        for ind, block in enumerate(blocks)
    ]
    if axis == 0:
        mean, var = da.stack(mean_var_blocks, axis=1).sum(axis=1).compute()
    else:
        mean, var = da.hstack(mean_var_blocks).compute()

    mean = mean / X.shape[axis]
    var = var / X.shape[axis]
    var -= cp.power(mean, 2)
    var *= X.shape[axis] / (X.shape[axis] - 1)
    return mean, var


def _mean_var_dense(X, axis):
    from ._kernels._mean_var_kernel import mean_sum, sq_sum

    var = sq_sum(X, axis=axis)
    mean = mean_sum(X, axis=axis)
    mean = mean / X.shape[axis]
    var = var / X.shape[axis]
    var -= cp.power(mean, 2)
    var *= X.shape[axis] / (X.shape[axis] - 1)
    return mean, var


def _get_mean_var(X, axis=0):
    if issparse(X):
        if axis == 0:
            if isspmatrix_csr(X):
                major = X.shape[0]
                minor = X.shape[1]
                mean, var = _mean_var_minor(X, major, minor)
            elif isspmatrix_csc(X):
                major = X.shape[1]
                minor = X.shape[0]
                mean, var = _mean_var_major(X, major, minor)
            else:
                mean = X.mean(axis=0)
                var = X.var(axis=0)
                major = X.shape[1]
                var = (var - mean**2) * (major / (major - 1))
        elif axis == 1:
            if isspmatrix_csr(X):
                major = X.shape[0]
                minor = X.shape[1]
                mean, var = _mean_var_major(X, major, minor)
            elif isspmatrix_csc(X):
                major = X.shape[1]
                minor = X.shape[0]
                mean, var = _mean_var_minor(X, major, minor)
    elif isinstance(X, DaskArray):
        if isspmatrix_csr(X._meta):
            if axis == 0:
                major = X.shape[0]
                minor = X.shape[1]
                mean, var = _mean_var_minor_dask(X, major, minor)
            if axis == 1:
                major = X.shape[0]
                minor = X.shape[1]
                mean, var = _mean_var_major_dask(X, major, minor)
        elif isinstance(X._meta, cp.ndarray):
            mean, var = _mean_var_dense_dask(X, axis)
    else:
        mean, var = _mean_var_dense(X, axis)
    return mean, var


def _check_nonnegative_integers(X):
    if issparse(X):
        data = X.data
    else:
        data = X
    """Checks values of data to ensure it is count data"""
    # Check no negatives
    if cp.signbit(data).any():
        return False
    elif cp.any(~cp.equal(cp.mod(data, 1), 0)):
        return False
    else:
        return True


def _check_gpu_X(X, require_cf=False, allow_dask=False):
    if isinstance(X, DaskArray):
        if allow_dask:
            return _check_gpu_X(X._meta)
        else:
            raise TypeError(
                "The input is a DaskArray. "
                "Rapids-singlecell doesn't support DaskArray in this function, "
                "so your input must be a CuPy ndarray or a CuPy sparse matrix. "
            )
    elif isinstance(X, cp.ndarray):
        return True
    elif issparse(X):
        if not require_cf:
            return True
        elif X.has_canonical_format:
            return True
        else:
            X.sort_indices()
            X.sum_duplicates()
    else:
        raise TypeError(
            "The input is not a CuPy ndarray or CuPy sparse matrix. "
            "Rapids-singlecell only supports GPU matrices in this function, "
            "so your input must be either a CuPy ndarray or a CuPy sparse matrix. "
            "Please checkout `rapids_singlecell.get.anndata_to_GPU` to convert your data to GPU. "
            "If you're working with CPU-based matrices, please consider using Scanpy instead."
        )<|MERGE_RESOLUTION|>--- conflicted
+++ resolved
@@ -4,10 +4,7 @@
 from typing import Literal
 
 import cupy as cp
-<<<<<<< HEAD
 from cuml.internals.memory_utils import with_cupy_rmm
-from cupyx.scipy.sparse import issparse, isspmatrix_csc, isspmatrix_csr
-=======
 from cupyx.scipy.sparse import issparse, isspmatrix_csc, isspmatrix_csr, spmatrix
 
 
@@ -39,7 +36,7 @@
         (X.indptr, X.indices, X.data, dense, major, minor, switcher),
     )
     return dense
->>>>>>> 3bf3233d
+
 
 from rapids_singlecell._compat import DaskArray
 
