from __future__ import annotations

import math
from typing import TYPE_CHECKING, Literal

import cupy as cp
from cuml.internals.memory_utils import with_cupy_rmm
from cupyx.scipy.sparse import issparse, isspmatrix_csc, isspmatrix_csr, spmatrix

<<<<<<< HEAD
from rapids_singlecell._compat import DaskArray
=======
if TYPE_CHECKING:
    from anndata import AnnData
>>>>>>> 770d2c28


def _sparse_to_dense(X: spmatrix, order: Literal["C", "F"] | None = None) -> cp.ndarray:
    if order is None:
        order = "C"
    from ._kernels._sparse2dense import _sparse2densekernel

    if isspmatrix_csr(X):
        major, minor = X.shape[0], X.shape[1]
        switcher = 1 if order == "C" else 0
    elif isspmatrix_csc(X):
        major, minor = X.shape[1], X.shape[0]
        switcher = 0 if order == "C" else 1
    else:
        raise ValueError("Input matrix must be a sparse `csc` or `csr` matrix")
    sparse2dense = _sparse2densekernel(X.dtype)

    dense = cp.zeros(X.shape, order=order, dtype=X.dtype)
    max_nnz = cp.diff(X.indptr).max()
    tpb = (32, 32)
    bpg_x = math.ceil(major / tpb[0])
    bpg_y = math.ceil(max_nnz / tpb[1])
    bpg = (bpg_x, bpg_y)

    sparse2dense(
        bpg,
        tpb,
        (X.indptr, X.indices, X.data, dense, major, minor, switcher),
    )
    return dense


def _mean_var_major(X, major, minor):
    from ._kernels._mean_var_kernel import _get_mean_var_major

    mean = cp.zeros(major, dtype=cp.float64)
    var = cp.zeros(major, dtype=cp.float64)
    block = (64,)
    grid = (major,)
    get_mean_var_major = _get_mean_var_major(X.data.dtype)
    get_mean_var_major(
        grid, block, (X.indptr, X.indices, X.data, mean, var, major, minor)
    )
    mean = mean / minor
    var = var / minor
    var -= cp.power(mean, 2)
    var *= minor / (minor - 1)
    return mean, var


def _mean_var_minor(X, major, minor):
    from ._kernels._mean_var_kernel import _get_mean_var_minor

    mean = cp.zeros(minor, dtype=cp.float64)
    var = cp.zeros(minor, dtype=cp.float64)
    block = (32,)
    grid = (int(math.ceil(X.nnz / block[0])),)
    get_mean_var_minor = _get_mean_var_minor(X.data.dtype)
    get_mean_var_minor(grid, block, (X.indices, X.data, mean, var, major, X.nnz))

    var = (var - mean**2) * (major / (major - 1))
    return mean, var


@with_cupy_rmm
def _mean_var_minor_dask(X, major, minor):
    """
    Implements sum operation for dask array when the backend is cupy sparse csr matrix
    """

    from rapids_singlecell.preprocessing._kernels._mean_var_kernel import (
        _get_mean_var_minor,
    )

    get_mean_var_minor = _get_mean_var_minor(X.dtype)
    get_mean_var_minor.compile()

    def __mean_var(X_part):
        mean = cp.zeros(minor, dtype=cp.float64)
        var = cp.zeros(minor, dtype=cp.float64)
        block = (32,)
        grid = (int(math.ceil(X_part.nnz / block[0])),)
        get_mean_var_minor(
            grid, block, (X_part.indices, X_part.data, mean, var, major, X_part.nnz)
        )
        return cp.vstack([mean, var])[None, ...]  # new axis for summing

    n_blocks = len(X.to_delayed().ravel())
    mean, var = (
        X.map_blocks(
            __mean_var,
            new_axis=(1,),
            chunks=((1,) * n_blocks, (2,), (minor,)),
            dtype=cp.float64,
            meta=cp.array([]),
        )
        .sum(axis=0)
        .compute()
    )
    var = (var - mean**2) * (major / (major - 1))
    return mean, var


# todo: Implement this dynamically for csc matrix as well
@with_cupy_rmm
def _mean_var_major_dask(X, major, minor):
    """
    Implements sum operation for dask array when the backend is cupy sparse csr matrix
    """

    from rapids_singlecell.preprocessing._kernels._mean_var_kernel import (
        _get_mean_var_major,
    )

    get_mean_var_major = _get_mean_var_major(X.dtype)
    get_mean_var_major.compile()

    def __mean_var(X_part):
        mean = cp.zeros(X_part.shape[0], dtype=cp.float64)
        var = cp.zeros(X_part.shape[0], dtype=cp.float64)
        block = (64,)
        grid = (X_part.shape[0],)
        get_mean_var_major(
            grid,
            block,
            (
                X_part.indptr,
                X_part.indices,
                X_part.data,
                mean,
                var,
                X_part.shape[0],
                minor,
            ),
        )
        return cp.vstack([mean, var])

    mean, var = X.map_blocks(
        __mean_var,
        chunks=((2,), X.chunks[0]),
        dtype=cp.float64,
        meta=cp.array([]),
    ).compute()

    mean = mean / minor
    var = var / minor
    var -= cp.power(mean, 2)
    var *= minor / (minor - 1)
    return mean, var


@with_cupy_rmm
def _mean_var_dense_dask(X, axis):
    """
    Implements sum operation for dask array when the backend is cupy sparse csr matrix
    """

    # ToDo: get a 64bit version working without copying the data
    def __mean_var(X_part):
        mean = X_part.sum(axis=axis)
        var = (X_part**2).sum(axis=axis)
        if axis == 0:
            mean = mean.reshape(-1, 1)
            var = var.reshape(-1, 1)
        return cp.vstack([mean.ravel(), var.ravel()])[
            None if 1 - axis else slice(None, None), ...
        ]

    n_blocks = len(X.to_delayed().ravel())
    mean_var = X.map_blocks(
        __mean_var,
        new_axis=(1,) if axis - 1 else None,
        chunks=((2,), X.chunks[0]) if axis else ((1,) * n_blocks, (2,), (X.shape[1],)),
        dtype=cp.float64,
        meta=cp.array([]),
    )

    if axis == 0:
        mean, var = mean_var.sum(axis=0).compute()
    else:
        mean, var = mean_var.compute()

    mean = mean / X.shape[axis]
    var = var / X.shape[axis]
    var -= cp.power(mean, 2)
    var *= X.shape[axis] / (X.shape[axis] - 1)
    return mean, var


def _mean_var_dense(X, axis):
    from ._kernels._mean_var_kernel import mean_sum, sq_sum

    var = sq_sum(X, axis=axis)
    mean = mean_sum(X, axis=axis)
    mean = mean / X.shape[axis]
    var = var / X.shape[axis]
    var -= cp.power(mean, 2)
    var *= X.shape[axis] / (X.shape[axis] - 1)
    return mean, var


def _get_mean_var(X, axis=0):
    if issparse(X):
        if axis == 0:
            if isspmatrix_csr(X):
                major = X.shape[0]
                minor = X.shape[1]
                mean, var = _mean_var_minor(X, major, minor)
            elif isspmatrix_csc(X):
                major = X.shape[1]
                minor = X.shape[0]
                mean, var = _mean_var_major(X, major, minor)
        elif axis == 1:
            if isspmatrix_csr(X):
                major = X.shape[0]
                minor = X.shape[1]
                mean, var = _mean_var_major(X, major, minor)
            elif isspmatrix_csc(X):
                major = X.shape[1]
                minor = X.shape[0]
                mean, var = _mean_var_minor(X, major, minor)
    elif isinstance(X, DaskArray):
        if isspmatrix_csr(X._meta):
            if axis == 0:
                major = X.shape[0]
                minor = X.shape[1]
                mean, var = _mean_var_minor_dask(X, major, minor)
            if axis == 1:
                major = X.shape[0]
                minor = X.shape[1]
                mean, var = _mean_var_major_dask(X, major, minor)
        elif isinstance(X._meta, cp.ndarray):
            mean, var = _mean_var_dense_dask(X, axis)
    else:
        mean, var = _mean_var_dense(X, axis)
    return mean, var


def _check_nonnegative_integers(X):
    if issparse(X):
        data = X.data
    else:
        data = X
    """Checks values of data to ensure it is count data"""
    # Check no negatives
    if cp.signbit(data).any():
        return False
    elif cp.any(~cp.equal(cp.mod(data, 1), 0)):
        return False
    else:
        return True


def _check_gpu_X(X, require_cf=False, allow_dask=False):
    if isinstance(X, DaskArray):
        if allow_dask:
            return _check_gpu_X(X._meta)
        else:
            raise TypeError(
                "The input is a DaskArray. "
                "Rapids-singlecell doesn't support DaskArray in this function, "
                "so your input must be a CuPy ndarray or a CuPy sparse matrix. "
            )
    elif isinstance(X, cp.ndarray):
        return True
    elif issparse(X):
        if not require_cf:
            return True
        elif X.has_canonical_format:
            return True
        else:
            X.sort_indices()
            X.sum_duplicates()
    else:
        raise TypeError(
            "The input is not a CuPy ndarray or CuPy sparse matrix. "
            "Rapids-singlecell only supports GPU matrices in this function, "
            "so your input must be either a CuPy ndarray or a CuPy sparse matrix. "
            "Please checkout `rapids_singlecell.get.anndata_to_GPU` to convert your data to GPU. "
            "If you're working with CPU-based matrices, please consider using Scanpy instead."
        )


def _check_use_raw(adata: AnnData, use_raw: None | bool, layer: str | None) -> bool:
    """
    Normalize checking `use_raw`.

    My intentention here is to also provide a single place to throw a deprecation warning from in future.
    """
    if use_raw is not None:
        return use_raw
    if layer is not None:
        return False
    return adata.raw is not None<|MERGE_RESOLUTION|>--- conflicted
+++ resolved
@@ -7,12 +7,11 @@
 from cuml.internals.memory_utils import with_cupy_rmm
 from cupyx.scipy.sparse import issparse, isspmatrix_csc, isspmatrix_csr, spmatrix
 
-<<<<<<< HEAD
 from rapids_singlecell._compat import DaskArray
-=======
+
 if TYPE_CHECKING:
     from anndata import AnnData
->>>>>>> 770d2c28
+
 
 
 def _sparse_to_dense(X: spmatrix, order: Literal["C", "F"] | None = None) -> cp.ndarray:
