--- conflicted
+++ resolved
@@ -12,12 +12,9 @@
 from cupyx.scipy.sparse import csr_matrix, issparse
 from scanpy.get import _get_obs_rep
 
-<<<<<<< HEAD
+
 from rapids_singlecell._compat import DaskArray, DaskClient, _meta_dense, _meta_sparse
-
-=======
 from ._simple import calculate_qc_metrics
->>>>>>> 5227617e
 from ._utils import _check_gpu_X, _check_nonnegative_integers, _get_mean_var
 
 if TYPE_CHECKING:
@@ -194,87 +191,6 @@
 
         if batch_key is None:
             df = _highly_variable_genes_single_batch(
-<<<<<<< HEAD
-                X.copy(),
-                min_disp=min_disp,
-                max_disp=max_disp,
-                min_mean=min_mean,
-                max_mean=max_mean,
-                n_top_genes=n_top_genes,
-                n_bins=n_bins,
-                flavor=flavor,
-                client=client,
-            )
-        else:
-            adata.obs[batch_key] = adata.obs[batch_key].astype("category")
-            batches = adata.obs[batch_key].cat.categories
-            df = []
-            genes = adata.var.index.to_numpy()
-            X = adata.layers[layer] if layer is not None else adata.X
-            _check_gpu_X(X)
-            for batch in batches:
-                if not isinstance(X, cp.ndarray):
-                    X_batch = X[adata.obs[batch_key] == batch,].tocsc()
-                    nnz_per_gene = cp.diff(X_batch.indptr).ravel()
-                elif isinstance(X, DaskArray):
-                    X_batch = X[adata.obs[batch_key] == batch,]
-                    if isinstance(X._meta, cp.ndarray):
-                        nnz_per_gene = (X > 0).sum(axis=0).compute().ravel()
-                    elif isinstance(X._meta, csr_matrix):
-                        pass
-                        # to do implement this
-                else:
-                    X_batch = X[adata.obs[batch_key] == batch,].copy()
-                    nnz_per_gene = cp.sum(X_batch > 0, axis=0).ravel()
-                good_genes = cp.where(nnz_per_gene >= 1)[0]
-                bad_genes = cp.where(nnz_per_gene < 1)[0]
-                X_batch = X_batch[:, good_genes]
-                good_genes = good_genes.get()
-                bad_genes = bad_genes.get()
-                inter_genes = genes[good_genes]
-                other_gens_inter = genes[bad_genes]
-                hvg_inter = _highly_variable_genes_single_batch(
-                    X_batch,
-                    min_disp=min_disp,
-                    max_disp=max_disp,
-                    min_mean=min_mean,
-                    max_mean=max_mean,
-                    n_top_genes=n_top_genes,
-                    n_bins=n_bins,
-                    flavor=flavor,
-                    client=client,
-                )
-                hvg_inter["gene"] = inter_genes
-                missing_hvg = pd.DataFrame(
-                    np.zeros((len(other_gens_inter), len(hvg_inter.columns))),
-                    columns=hvg_inter.columns,
-                )
-                missing_hvg["highly_variable"] = missing_hvg["highly_variable"].astype(
-                    bool
-                )
-                missing_hvg["gene"] = other_gens_inter
-                # hvg = hvg_inter.append(missing_hvg, ignore_index=True)
-                hvg = pd.concat([hvg_inter, missing_hvg], ignore_index=True)
-                idxs = np.concatenate((good_genes, bad_genes))
-                hvg = hvg.loc[np.argsort(idxs)]
-                df.append(hvg)
-
-            df = pd.concat(df, axis=0)
-            df["highly_variable"] = df["highly_variable"].astype(int)
-            df = df.groupby("gene").agg(
-                {
-                    "means": np.nanmean,
-                    "dispersions": np.nanmean,
-                    "dispersions_norm": np.nanmean,
-                    "highly_variable": np.nansum,
-                }
-            )
-            df.rename(
-                columns={"highly_variable": "highly_variable_nbatches"}, inplace=True
-            )
-            df["highly_variable_intersection"] = df["highly_variable_nbatches"] == len(
-                batches
-=======
                 adata, layer=layer, cutoff=cutoff, n_bins=n_bins, flavor=flavor
             )
         else:
@@ -285,7 +201,6 @@
                 cutoff=cutoff,
                 n_bins=n_bins,
                 flavor=flavor,
->>>>>>> 5227617e
             )
 
         adata.uns["hvg"] = {"flavor": flavor}
@@ -351,23 +266,12 @@
 def _highly_variable_genes_single_batch(
     adata: AnnData,
     *,
-<<<<<<< HEAD
-    min_mean=0.0125,
-    max_mean=3,
-    min_disp=0.5,
-    max_disp=np.inf,
-    n_top_genes=None,
-    flavor="seurat",
-    n_bins=20,
-    client=None,
-):
-=======
     layer: str | None = None,
     cutoff: _Cutoffs | int,
     n_bins: int = 20,
     flavor: Literal["seurat", "cell_ranger"] = "seurat",
 ) -> pd.DataFrame:
->>>>>>> 5227617e
+
     """\
     See `highly_variable_genes`.
 
