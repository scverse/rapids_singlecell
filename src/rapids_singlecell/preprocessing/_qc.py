from __future__ import annotations

import math
from typing import TYPE_CHECKING

import cupy as cp
from cuml.internals.memory_utils import with_cupy_rmm
from cupyx.scipy import sparse
from scanpy.get import _get_obs_rep

from rapids_singlecell._compat import DaskArray

from ._utils import _check_gpu_X

if TYPE_CHECKING:
    from anndata import AnnData


def calculate_qc_metrics(
    adata: AnnData,
    *,
    expr_type: str = "counts",
    var_type: str = "genes",
    qc_vars: str | list = None,
    log1p: bool = True,
    layer: str = None,
) -> None:
    """\
    Calculates basic qc Parameters. Calculates number of genes per cell (n_genes) and number of counts per cell (n_counts).
    Loosely based on calculate_qc_metrics from scanpy [Wolf et al. 2018]. Updates :attr:`~anndata.AnnData.obs` and :attr:`~anndata.AnnData.var`  with columns with qc data.

    Parameters
    ----------
        adata
            AnnData object
        expr_type
            Name of kind of values in X.
        var_type
            The kind of thing the variables are.
        qc_vars
            Keys for boolean columns of :attr:`~anndata.AnnData.var` which identify variables you could want to control for (e.g. Mito).
            Run flag_gene_family first
        log1p
            Set to `False` to skip computing `log1p` transformed annotations.
        layer
            If provided, use :attr:`~anndata.AnnData.layers` for expression values instead of :attr:`~anndata.AnnData.X`.

    Returns
    -------
        adds the following columns in :attr:`~anndata.AnnData.obs` :
            `total_{var_type}_by_{expr_type}`
                E.g. 'total_genes_by_counts'. Number of genes with positive counts in a cell.
            `total_{expr_type}`
                E.g. 'total_counts'. Total number of counts for a cell.
            for `qc_var` in `qc_vars`
                `total_{expr_type}_{qc_var}`
                    number of counts per qc_var (e.g total counts mitochondrial genes)
                `pct_{expr_type}_{qc_var}`
                    Proportion of counts of qc_var (percent of counts mitochondrial genes)

        adds the following columns in :attr:`~anndata.AnnData.var` :
            `total_{expr_type}`
                E.g. 'total_counts'. Sum of counts for a gene.
            `n_genes_by_{expr_type}`
                E.g. 'n_cells_by_counts'. Number of cells this expression is measured in.
            `mean_{expr_type}`
                E.g. "mean_counts". Mean expression over all cells.
            `pct_dropout_by_{expr_type}`
                E.g. 'pct_dropout_by_counts'. Percentage of cells this feature does not appear in.

    """

    X = _get_obs_rep(adata, layer=layer)

    _check_gpu_X(X, allow_dask=True)

    sums_cells, sums_genes, cell_ex, gene_ex = _first_pass_qc(X)
    # .var
    adata.var[f"n_cells_by_{expr_type}"] = cp.asnumpy(gene_ex)
    adata.var[f"total_{expr_type}"] = cp.asnumpy(sums_genes)
    mean_array = sums_genes / adata.n_obs
    adata.var[f"mean_{expr_type}"] = cp.asnumpy(mean_array)
    adata.var[f"pct_dropout_by_{expr_type}"] = cp.asnumpy(
        (1 - gene_ex / adata.n_obs) * 100
    )
    if log1p:
        adata.var[f"log1p_total_{expr_type}"] = cp.asnumpy(cp.log1p(sums_genes))
        adata.var[f"log1p_mean_{expr_type}"] = cp.asnumpy(cp.log1p(mean_array))
    # .obs
    adata.obs[f"n_{var_type}_by_{expr_type}"] = cp.asnumpy(cell_ex)
    adata.obs[f"total_{expr_type}"] = cp.asnumpy(sums_cells)
    if log1p:
        adata.obs[f"log1p_n_{var_type}_by_{expr_type}"] = cp.asnumpy(cp.log1p(cell_ex))
        adata.obs[f"log1p_total_{expr_type}"] = cp.asnumpy(cp.log1p(sums_cells))

    if qc_vars:
        if isinstance(qc_vars, str):
            qc_vars = [qc_vars]
        for qc_var in qc_vars:
            mask = cp.array(adata.var[qc_var], dtype=cp.bool_)
            sums_cells_sub = _second_pass_qc(X, mask)

            adata.obs[f"total_{expr_type}_{qc_var}"] = cp.asnumpy(sums_cells_sub)
            adata.obs[f"pct_{expr_type}_{qc_var}"] = cp.asnumpy(
                sums_cells_sub / sums_cells * 100
            )
            if log1p:
                adata.obs[f"log1p_total_{expr_type}_{qc_var}"] = cp.asnumpy(
                    cp.log1p(sums_cells_sub)
                )


def _first_pass_qc(X):
    if isinstance(X, DaskArray):
        return _first_pass_qc_dask(X)

    sums_cells = cp.zeros(X.shape[0], dtype=X.dtype)
    sums_genes = cp.zeros(X.shape[1], dtype=X.dtype)
    cell_ex = cp.zeros(X.shape[0], dtype=cp.int32)
    gene_ex = cp.zeros(X.shape[1], dtype=cp.int32)
    if sparse.issparse(X):
        if sparse.isspmatrix_csr(X):
            from ._kernels._qc_kernels import _sparse_qc_csr

            block = (32,)
            grid = (int(math.ceil(X.shape[0] / block[0])),)
            sparse_qc_csr = _sparse_qc_csr(X.data.dtype)
            sparse_qc_csr(
                grid,
                block,
                (
                    X.indptr,
                    X.indices,
                    X.data,
                    sums_cells,
                    sums_genes,
                    cell_ex,
                    gene_ex,
                    X.shape[0],
                ),
            )
        elif sparse.isspmatrix_csc(X):
            from ._kernels._qc_kernels import _sparse_qc_csc

            block = (32,)
            grid = (int(math.ceil(X.shape[1] / block[0])),)
            sparse_qc_csc = _sparse_qc_csc(X.data.dtype)
            sparse_qc_csc(
                grid,
                block,
                (
                    X.indptr,
                    X.indices,
                    X.data,
                    sums_cells,
                    sums_genes,
                    cell_ex,
                    gene_ex,
                    X.shape[1],
                ),
            )
        else:
            raise ValueError("Please use a csr or csc matrix")
    else:
        from ._kernels._qc_kernels import _sparse_qc_dense

        if not X.flags.c_contiguous:
            X = cp.asarray(X, order="C")
        block = (16, 16)
        grid = (
            int(math.ceil(X.shape[0] / block[0])),
            int(math.ceil(X.shape[1] / block[1])),
        )
        sparse_qc_dense = _sparse_qc_dense(X.dtype)
        sparse_qc_dense(
            grid,
            block,
            (X, sums_cells, sums_genes, cell_ex, gene_ex, X.shape[0], X.shape[1]),
        )
    return sums_cells, sums_genes, cell_ex, gene_ex


@with_cupy_rmm
def _first_pass_qc_dask(X):
    import dask
<<<<<<< HEAD

    client = _get_dask_client(client)
=======
    import dask.array as da
>>>>>>> 36a081e9

    if isinstance(X._meta, sparse.csr_matrix):
        from ._kernels._qc_kernels_dask import (
            _sparse_qc_csr_dask_cells,
            _sparse_qc_csr_dask_genes,
        )

        sparse_qc_csr_cells = _sparse_qc_csr_dask_cells(X.dtype)
        sparse_qc_csr_cells.compile()

        @dask.delayed
        def __qc_calc_1(X_part):
            sums_cells = cp.zeros(X_part.shape[0], dtype=X_part.dtype)
            cell_ex = cp.zeros(X_part.shape[0], dtype=cp.int32)
            block = (32,)
            grid = (int(math.ceil(X_part.shape[0] / block[0])),)

            sparse_qc_csr_cells(
                grid,
                block,
                (
                    X_part.indptr,
                    X_part.indices,
                    X_part.data,
                    sums_cells,
                    cell_ex,
                    X_part.shape[0],
                ),
            )
            return cp.vstack([sums_cells, cell_ex.astype(X_part.dtype)])

        sparse_qc_csr_genes = _sparse_qc_csr_dask_genes(X.dtype)
        sparse_qc_csr_genes.compile()

        @dask.delayed
        def __qc_calc_2(X_part):
            sums_genes = cp.zeros(X_part.shape[1], dtype=X_part.dtype)
            gene_ex = cp.zeros(X_part.shape[1], dtype=cp.int32)
            block = (32,)
            grid = (int(math.ceil(X_part.nnz / block[0])),)
            sparse_qc_csr_genes(
                grid,
                block,
                (
                    X_part.indices,
                    X_part.data,
                    sums_genes,
                    gene_ex,
                    X_part.nnz,
                ),
            )
            return cp.vstack([sums_genes, gene_ex.astype(X_part.dtype)])

    elif isinstance(X._meta, cp.ndarray):
        from ._kernels._qc_kernels_dask import (
            _sparse_qc_dense_cells,
            _sparse_qc_dense_genes,
        )

        sparse_qc_dense_cells = _sparse_qc_dense_cells(X.dtype)
        sparse_qc_dense_cells.compile()

        @dask.delayed
        def __qc_calc_1(X_part):
            sums_cells = cp.zeros(X_part.shape[0], dtype=X_part.dtype)
            cell_ex = cp.zeros(X_part.shape[0], dtype=cp.int32)
            if not X_part.flags.c_contiguous:
                X_part = cp.asarray(X_part, order="C")
            block = (16, 16)
            grid = (
                int(math.ceil(X_part.shape[0] / block[0])),
                int(math.ceil(X_part.shape[1] / block[1])),
            )
            sparse_qc_dense_cells(
                grid,
                block,
                (
                    X_part,
                    sums_cells,
                    cell_ex,
                    X_part.shape[0],
                    X_part.shape[1],
                ),
            )
            return cp.vstack([sums_cells, cell_ex.astype(X_part.dtype)])

        sparse_qc_dense_genes = _sparse_qc_dense_genes(X.dtype)
        sparse_qc_dense_genes.compile()

        @dask.delayed
        def __qc_calc_2(X_part):
            sums_genes = cp.zeros((X_part.shape[1]), dtype=X_part.dtype)
            gene_ex = cp.zeros((X_part.shape[1]), dtype=cp.int32)
            if not X_part.flags.c_contiguous:
                X_part = cp.asarray(X_part, order="C")
            block = (16, 16)
            grid = (
                int(math.ceil(X_part.shape[0] / block[0])),
                int(math.ceil(X_part.shape[1] / block[1])),
            )
            sparse_qc_dense_genes(
                grid,
                block,
                (
                    X_part,
                    sums_genes,
                    gene_ex,
                    X_part.shape[0],
                    X_part.shape[1],
                ),
            )
            return cp.vstack([sums_genes, gene_ex.astype(X_part.dtype)])
    else:
        raise ValueError(
            "Please use a cupy csr_matrix or cp.ndarray. csc_matrix are not supported with dask."
        )

    blocks = X.to_delayed().ravel()
    cell_blocks = [
        da.from_delayed(
            __qc_calc_1(block),
            shape=(2, X.chunks[0][ind]),
            dtype=X.dtype,
            meta=cp.array([]),
        )
        for ind, block in enumerate(blocks)
    ]

    blocks = X.to_delayed().ravel()
    gene_blocks = [
        da.from_delayed(
            __qc_calc_2(block),
            shape=(2, X.shape[0]),
            dtype=X.dtype,
            meta=cp.array([]),
        )
        for ind, block in enumerate(blocks)
    ]
    sums_cells, cell_ex = da.hstack(cell_blocks).compute()
    sums_genes, gene_ex = da.stack(gene_blocks, axis=1).sum(axis=1).compute()

    return (
        sums_cells.ravel(),
        sums_genes.ravel(),
        cell_ex.ravel().astype(cp.int32),
        gene_ex.ravel().astype(cp.int32),
    )


def _second_pass_qc(X, mask):
    if isinstance(X, DaskArray):
        return _second_pass_qc_dask(X, mask)
    sums_cells_sub = cp.zeros(X.shape[0], dtype=X.dtype)
    if sparse.issparse(X):
        if sparse.isspmatrix_csr(X):
            from ._kernels._qc_kernels import _sparse_qc_csr_sub

            block = (32,)
            grid = (int(math.ceil(X.shape[0] / block[0])),)
            sparse_qc_csr_sub = _sparse_qc_csr_sub(X.data.dtype)
            sparse_qc_csr_sub(
                grid,
                block,
                (X.indptr, X.indices, X.data, sums_cells_sub, mask, X.shape[0]),
            )
        elif sparse.isspmatrix_csc(X):
            from ._kernels._qc_kernels import _sparse_qc_csc_sub

            block = (32,)
            grid = (int(math.ceil(X.shape[1] / block[0])),)
            sparse_qc_csc_sub = _sparse_qc_csc_sub(X.data.dtype)
            sparse_qc_csc_sub(
                grid,
                block,
                (X.indptr, X.indices, X.data, sums_cells_sub, mask, X.shape[1]),
            )

    else:
        from ._kernels._qc_kernels import _sparse_qc_dense_sub

        block = (16, 16)
        grid = (
            int(math.ceil(X.shape[0] / block[0])),
            int(math.ceil(X.shape[1] / block[1])),
        )
        sparse_qc_dense_sub = _sparse_qc_dense_sub(X.dtype)
        sparse_qc_dense_sub(
            grid, block, (X, sums_cells_sub, mask, X.shape[0], X.shape[1])
        )
    return sums_cells_sub


@with_cupy_rmm
<<<<<<< HEAD
def _second_pass_qc_dask(X, mask, client=None):
    client = _get_dask_client(client)

=======
def _second_pass_qc_dask(X, mask):
>>>>>>> 36a081e9
    if isinstance(X._meta, sparse.csr_matrix):
        from ._kernels._qc_kernels import _sparse_qc_csr_sub

        sparse_qc_csr = _sparse_qc_csr_sub(X.dtype)
        sparse_qc_csr.compile()

        def __qc_calc(X_part):
            sums_cells_sub = cp.zeros(X_part.shape[0], dtype=X_part.dtype)
            block = (32,)
            grid = (int(math.ceil(X_part.shape[0] / block[0])),)
            sparse_qc_csr(
                grid,
                block,
                (
                    X_part.indptr,
                    X_part.indices,
                    X_part.data,
                    sums_cells_sub,
                    mask,
                    X_part.shape[0],
                ),
            )
            return sums_cells_sub

    elif isinstance(X._meta, cp.ndarray):
        from ._kernels._qc_kernels import _sparse_qc_dense_sub

        sparse_qc_dense = _sparse_qc_dense_sub(X.dtype)
        sparse_qc_dense.compile()

        def __qc_calc(X_part):
            sums_cells_sub = cp.zeros(X_part.shape[0], dtype=X_part.dtype)
            if not X_part.flags.c_contiguous:
                X_part = cp.asarray(X_part, order="C")
            block = (16, 16)
            grid = (
                int(math.ceil(X_part.shape[0] / block[0])),
                int(math.ceil(X_part.shape[1] / block[1])),
            )
            sparse_qc_dense(
                grid,
                block,
                (X_part, sums_cells_sub, mask, X_part.shape[0], X_part.shape[1]),
            )
            return sums_cells_sub

    sums_cells_sub = X.map_blocks(
        __qc_calc, dtype=X.dtype, meta=cp.array([]), drop_axis=1
    ).compute()
    return sums_cells_sub.ravel()<|MERGE_RESOLUTION|>--- conflicted
+++ resolved
@@ -183,12 +183,7 @@
 @with_cupy_rmm
 def _first_pass_qc_dask(X):
     import dask
-<<<<<<< HEAD
-
-    client = _get_dask_client(client)
-=======
     import dask.array as da
->>>>>>> 36a081e9
 
     if isinstance(X._meta, sparse.csr_matrix):
         from ._kernels._qc_kernels_dask import (
@@ -382,13 +377,8 @@
 
 
 @with_cupy_rmm
-<<<<<<< HEAD
-def _second_pass_qc_dask(X, mask, client=None):
-    client = _get_dask_client(client)
-
-=======
 def _second_pass_qc_dask(X, mask):
->>>>>>> 36a081e9
+
     if isinstance(X._meta, sparse.csr_matrix):
         from ._kernels._qc_kernels import _sparse_qc_csr_sub
 
