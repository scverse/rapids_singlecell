from __future__ import annotations

import math

import cupy as cp
import numpy as np
from anndata import AnnData
from cupyx.scipy import sparse
from scanpy._utils import view_to_actual

from rapids_singlecell._compat import (
    DaskArray,
<<<<<<< HEAD
    DaskClient,
=======
>>>>>>> 36a081e9
    _meta_dense,
    _meta_sparse,
)
from rapids_singlecell.get import _check_mask, _get_obs_rep, _set_obs_rep
from rapids_singlecell.preprocessing._utils import (
    _check_gpu_X,
    _get_mean_var,
    _sparse_to_dense,
)

try:
    import dask.array as da
except ImportError:
    pass


def scale(
    adata: AnnData,
    *,
    zero_center: bool = True,
    max_value: float | None = None,
    copy: bool = False,
    layer: str | None = None,
    obsm: str | None = None,
    mask_obs: np.ndarray | str | None = None,
    inplace: bool = True,
) -> None | cp.ndarray:
    """
    Scales matrix to unit variance and clips values

    Parameters
    ----------
        adata
            AnnData object

        zero_center
            If `False`, omit zero-centering variables, which allows to handle sparse
            input efficiently.

        max_value
            Clip (truncate) to this value after scaling. If `None`, do not clip.

        copy
            Whether this function should be performed inplace. If an AnnData object
            is passed, this also determines if a copy is returned.

        layer
            If provided, which element of layers to scale.

        obsm
            If provided, which element of obsm to scale.

        mask_obs
            Restrict both the derivation of scaling parameters and the scaling itself
            to a certain set of observations. The mask is specified as a boolean array
            or a string referring to an array in :attr:`~anndata.AnnData.obs`. If the matrix is in csc format and a mask is provided, the matrix will be transformed to csr format.

        inplace
            If True, update AnnData with results. Otherwise, return results. See below for details of what is returned.


    Returns
    -------
    Returns a scaled copy or updates `adata` with a scaled version of the original `adata.X` and `adata.layers['layer']`, \
    depending on `inplace`.

    """
    if copy:
        if not inplace:
            raise ValueError("`copy=True` cannot be used with `inplace=False`.")
        adata = adata.copy()

    if isinstance(adata, AnnData):
        view_to_actual(adata)

    X = _get_obs_rep(adata, layer=layer, obsm=obsm)
    _check_gpu_X(X, allow_dask=True)

    str_mean_std = ("mean", "std")
    if mask_obs is not None:
        if isinstance(mask_obs, str):
            str_mean_std = (f"mean of {mask_obs}", f"std of {mask_obs}")
        else:
            str_mean_std = ("mean with mask", "std with mask")
        mask_obs = _check_mask(adata, mask_obs, "obs")

    if isinstance(X, DaskArray):
        X, means, std = _scale_dask(
            X,
            mask_obs=mask_obs,
            zero_center=zero_center,
            inplace=inplace,
            max_value=max_value,
        )

    elif isinstance(X, cp.ndarray):
        X, means, std = _scale_array(
            X,
            mask_obs=mask_obs,
            zero_center=zero_center,
            inplace=inplace,
            max_value=max_value,
        )
    elif isinstance(X, sparse.csr_matrix):
        X, means, std = _scale_sparse_csr(
            X,
            mask_obs=mask_obs,
            zero_center=zero_center,
            inplace=inplace,
            max_value=max_value,
        )
    elif isinstance(X, sparse.csc_matrix):
        X, means, std = _scale_sparse_csc(
            X,
            mask_obs=mask_obs,
            zero_center=zero_center,
            inplace=inplace,
            max_value=max_value,
        )

    if inplace:
        _set_obs_rep(adata, X, layer=layer, obsm=obsm)
        adata.var[str_mean_std[0]] = means.get()
        adata.var[str_mean_std[1]] = std.get()

    if copy:
        return adata
    elif not inplace:
        return X


def _scale_array(X, *, mask_obs=None, zero_center=True, inplace=True, max_value=None):
    if not inplace:
        X = X.copy()
    if mask_obs is None:
        mean, var = _get_mean_var(X)
        mask_array = cp.ones(X.shape[0], dtype=cp.int32)

    else:
        mean, var = _get_mean_var(X[mask_obs, :])
        mask_array = cp.array(mask_obs).astype(cp.int32)
    X = cp.ascontiguousarray(X)

    std = cp.sqrt(var)
    std[std == 0] = 1
    max_value = _get_max_value(max_value, X.dtype)
    if zero_center:
        from ._kernels._scale_kernel import _dense_center_scale_kernel

        scale_kernel_center = _dense_center_scale_kernel(X.dtype)

        scale_kernel_center(
            (math.ceil(X.shape[0] / 32), math.ceil(X.shape[1] / 32)),
            (32, 32),
            (
                X,
                mean.astype(X.dtype),
                std.astype(X.dtype),
                mask_array,
                max_value,
                X.shape[0],
                X.shape[1],
            ),
        )
    else:
        from ._kernels._scale_kernel import _dense_scale_kernel

        scale_kernel = _dense_scale_kernel(X.dtype)

        scale_kernel(
            (math.ceil(X.shape[0] / 32), math.ceil(X.shape[1] / 32)),
            (32, 32),
            (X, std.astype(X.dtype), mask_array, max_value, X.shape[0], X.shape[1]),
        )

    return X, mean, std


def _scale_sparse_csc(
    X, *, mask_obs=None, zero_center=True, inplace=True, max_value=None
):
    if zero_center:
        X = _sparse_to_dense(X, order="C")
        # inplace is True because we copied with `toarray`
        return _scale_array(
            X,
            mask_obs=mask_obs,
            zero_center=zero_center,
            inplace=True,
            max_value=max_value,
        )
    elif mask_obs is not None:
        X = X.tocsr()
        return _scale_sparse_csr(
            X,
            mask_obs=mask_obs,
            zero_center=zero_center,
            inplace=True,
            max_value=max_value,
        )
    else:
        if not inplace:
            X = X.copy()

        mean, var = _get_mean_var(X)
        std = cp.sqrt(var)
        std[std == 0] = 1
        from ._kernels._scale_kernel import _csc_scale_diff

        scale_csc = _csc_scale_diff(X.dtype)
        scale_csc(
            (X.shape[1],),
            (64,),
            (X.indptr, X.data, std, X.shape[1]),
        )
        if max_value:
            X.data = cp.clip(X.data, a_min=None, a_max=max_value)

        return X, mean, std


def _scale_sparse_csr(
    X, *, mask_obs=None, zero_center=True, inplace=True, max_value=None
):
    if zero_center:
        X = _sparse_to_dense(X, order="C")
        # inplace is True because we copied with `toarray`
        return _scale_array(
            X,
            mask_obs=mask_obs,
            zero_center=zero_center,
            inplace=True,
            max_value=max_value,
        )
    else:
        if not inplace:
            X = X.copy()
        if mask_obs is None:
            mean, var = _get_mean_var(X)
            mask_array = cp.ones(X.shape[0], dtype=cp.int32)

        else:
            mean, var = _get_mean_var(X[mask_obs, :])
            mask_array = cp.array(mask_obs).astype(cp.int32)
        std = cp.sqrt(var)
        std[std == 0] = 1

        max_value = _get_max_value(max_value, X.dtype)
        from ._kernels._scale_kernel import _csr_scale_kernel

        scale_csr = _csr_scale_kernel(X.dtype)
        scale_csr(
            (X.shape[0],),
            (64,),
            (
                X.indptr,
                X.indices,
                X.data,
                std.astype(X.dtype),
                mask_array,
                max_value,
                X.shape[0],
            ),
        )

        return X, mean, std


def _scale_dask(X, *, mask_obs=None, zero_center=True, inplace=True, max_value=None):
    if not inplace:
        X = X.copy()
    if mask_obs is None:
        mean, var = _get_mean_var(X)
        mask_array = cp.ones(X.shape[0], dtype=cp.int32)

    else:
        mean, var = _get_mean_var(X[mask_obs, :])
        mask_array = cp.array(mask_obs).astype(cp.int32)
    std = cp.sqrt(var)
    std[std == 0] = 1
    max_value = _get_max_value(max_value, X.dtype)

    mask_array = da.from_array(
        mask_array, chunks=(X.chunks[0],), meta=_meta_dense(mask_array.dtype)
    )

    if isinstance(X._meta, sparse.csr_matrix) and zero_center:
        from ._sparse_pca._kernels._pca_sparse_kernel import denser_kernel

        kernel = denser_kernel(X.dtype)
        kernel.compile()

        def __dense(X_part):
            dense = cp.zeros(X_part.shape, dtype=X.dtype)
            max_nnz = cp.diff(X_part.indptr).max()
            tpb = (32, 32)
            bpg_x = math.ceil(X_part.shape[0] / tpb[0])
            bpg_y = math.ceil(max_nnz / tpb[1])
            bpg = (bpg_x, bpg_y)
            kernel(
                bpg,
                tpb,
                (
                    X_part.indptr,
                    X_part.indices,
                    X_part.data,
                    dense,
                    X_part.shape[0],
                    X_part.shape[1],
                ),
            )
            return dense

        X = X.map_blocks(
            lambda x: __dense(x),
            dtype=X.dtype,
            meta=_meta_dense(X.dtype),
        )
        return _scale_dask_array_zc(
            X, mask_array=mask_array, mean=mean, std=std, max_value=max_value
        )

    elif isinstance(X._meta, sparse.csr_matrix) and not zero_center:
        return _scale_sparse_csr_dask(
            X, mask_array=mask_array, mean=mean, std=std, max_value=max_value
        )

    elif isinstance(X._meta, cp.ndarray) and zero_center:
        return _scale_dask_array_zc(
            X, mask_array=mask_array, mean=mean, std=std, max_value=max_value
        )

    elif isinstance(X._meta, cp.ndarray) and not zero_center:
        return _scale_dask_array_nzc(
            X, mask_array=mask_array, mean=mean, std=std, max_value=max_value
        )


def _scale_dask_array_zc(X, *, mask_array, mean, std, max_value):
    from ._kernels._scale_kernel import _dense_center_scale_kernel

    scale_kernel_center = _dense_center_scale_kernel(X.dtype)
    scale_kernel_center.compile()

    mean_ = mean.astype(X.dtype)
    std_ = std.astype(X.dtype)

    def __scale_kernel_center(X_part, mask_part):
        scale_kernel_center(
            (math.ceil(X_part.shape[0] / 32), math.ceil(X_part.shape[1] / 32)),
            (32, 32),
            (
                X_part,
                mean_,
                std_,
                mask_part,
                max_value,
                X_part.shape[0],
                X_part.shape[1],
            ),
        )
        return X_part

    X = da.blockwise(
        __scale_kernel_center,
        "ij",
        X,
        "ij",
        mask_array,
        "i",
        meta=_meta_dense(X.dtype),
        dtype=X.dtype,
    )
    return X, mean, std


def _scale_dask_array_nzc(X, *, mask_array, mean, std, max_value):
    from ._kernels._scale_kernel import _dense_scale_kernel

    scale_kernel = _dense_scale_kernel(X.dtype)
    scale_kernel.compile()
    std_ = std.astype(X.dtype)

    def __scale_kernel(X_part, mask_part):
        scale_kernel(
            (math.ceil(X_part.shape[0] / 32), math.ceil(X_part.shape[1] / 32)),
            (32, 32),
            (X_part, std_, mask_part, max_value, X_part.shape[0], X_part.shape[1]),
        )

        return X_part

    X = da.blockwise(
        __scale_kernel,
        "ij",
        X,
        "ij",
        mask_array,
        "i",
        meta=_meta_dense(X.dtype),
        dtype=X.dtype,
    )
    return X, mean, std


def _scale_sparse_csr_dask(X, *, mask_array, mean, std, max_value):
    from ._kernels._scale_kernel import _csr_scale_kernel

    scale_kernel_csr = _csr_scale_kernel(X.dtype)
    scale_kernel_csr.compile()
    std_ = std.astype(X.dtype)

    def __scale_kernel_csr(X_part, mask_part):
        scale_kernel_csr(
            (X_part.shape[0],),
            (64,),
            (
                X_part.indptr,
                X_part.indices,
                X_part.data,
                std_,
                mask_part,
                max_value,
                X_part.shape[0],
            ),
        )
        return X_part

    X = da.blockwise(
        __scale_kernel_csr,
        "ij",
        X,
        "ij",
        mask_array,
        "i",
        meta=_meta_sparse(X.dtype),
        dtype=X.dtype,
    )
    return X, mean, std


def _get_max_value(val, dtype):
    if val is None:
        val = np.inf
    if dtype == cp.float32:
        val = cp.float32(val)
    else:
        val = cp.float64(val)
    return val<|MERGE_RESOLUTION|>--- conflicted
+++ resolved
@@ -10,10 +10,6 @@
 
 from rapids_singlecell._compat import (
     DaskArray,
-<<<<<<< HEAD
-    DaskClient,
-=======
->>>>>>> 36a081e9
     _meta_dense,
     _meta_sparse,
 )
