from __future__ import annotations

import math
import warnings
<<<<<<< HEAD

# from functools import singledispatch
from typing import TYPE_CHECKING
=======
from typing import TYPE_CHECKING, Union
>>>>>>> ac9e3644

import cupy as cp
from cupyx.scipy import sparse
from scanpy.get import _get_obs_rep, _set_obs_rep

from rapids_singlecell._compat import (
    DaskArray,
    _meta_dense,
    _meta_sparse,
)

from ._utils import _check_gpu_X, _check_nonnegative_integers

if TYPE_CHECKING:
    from anndata import AnnData
    from cupyx.scipy.sparse import csr_matrix, spmatrix


def normalize_total(
    adata: AnnData,
    *,
    target_sum: int | None = None,
    layer: int | str = None,
    inplace: bool = True,
    copy: bool = False,
) -> Union[AnnData, csr_matrix, cp.ndarray, None]:  # noqa: UP007
    """\
    Normalizes rows in matrix so they sum to `target_sum`.

    Parameters
    ----------
        adata
            AnnData object

        target_sum
            If `None`, after normalization, each observation (cell) has a total count
            equal to the median of total counts for observations (cells) before normalization.

        layer
            Layer to normalize instead of `X`. If `None`, `X` is normalized.

        inplace
            Whether to update `adata` or return the matrix.

        copy
            Whether to return a copy or update `adata`. Not compatible with inplace=False.
    Returns
    -------
        Returns a normalized copy or  updates `adata` with a normalized version of
        the original `adata.X` and `adata.layers['layer']`, depending on `inplace`.
    """
    if copy:
        if not inplace:
            raise ValueError("`copy=True` cannot be used with `inplace=False`.")
        adata = adata.copy()
    X = _get_obs_rep(adata, layer=layer)

    _check_gpu_X(X, allow_dask=True)

    if not inplace:
        X = X.copy()

    if sparse.isspmatrix_csc(X):
        X = X.tocsr()
    if not target_sum:
        target_sum = _get_target_sum(X)

    X = _normalize_total(X, target_sum)

    if inplace:
        _set_obs_rep(adata, X, layer=layer)

    if copy:
        return adata
    elif not inplace:
        return X


def _normalize_total(X: cp.ndarray, target_sum: int):
    if isinstance(X, sparse.csr_matrix):
        return _normalize_total_csr(X, target_sum)
    elif isinstance(X, DaskArray):
        return _normalize_total_dask(X, target_sum)
    else:
        from ._kernels._norm_kernel import _mul_dense

        if not X.flags.c_contiguous:
            X = cp.asarray(X, order="C")
        mul_kernel = _mul_dense(X.dtype)
        mul_kernel(
            (math.ceil(X.shape[0] / 128),),
            (128,),
            (X, X.shape[0], X.shape[1], int(target_sum)),
        )
        return X


def _normalize_total_csr(X: sparse.csr_matrix, target_sum: int) -> sparse.csr_matrix:
    from ._kernels._norm_kernel import _mul_csr

    mul_kernel = _mul_csr(X.dtype)
    mul_kernel(
        (math.ceil(X.shape[0] / 128),),
        (128,),
        (X.indptr, X.data, X.shape[0], int(target_sum)),
    )
    return X


def _normalize_total_dask(X: DaskArray, target_sum: int) -> DaskArray:
    if isinstance(X._meta, sparse.csr_matrix):
        from ._kernels._norm_kernel import _mul_csr

        mul_kernel = _mul_csr(X.dtype)
        mul_kernel.compile()

        def __mul(X_part):
            mul_kernel(
                (math.ceil(X_part.shape[0] / 32),),
                (32,),
                (X_part.indptr, X_part.data, X_part.shape[0], int(target_sum)),
            )
            return X_part

        X = X.map_blocks(__mul, meta=_meta_sparse(X.dtype))
    elif isinstance(X._meta, cp.ndarray):
        from ._kernels._norm_kernel import _mul_dense

        mul_kernel = _mul_dense(X.dtype)
        mul_kernel.compile()

        def __mul(X_part):
            mul_kernel(
                (math.ceil(X_part.shape[0] / 128),),
                (128,),
                (X_part, X_part.shape[0], X_part.shape[1], int(target_sum)),
            )
            return X_part

        X = X.map_blocks(__mul, meta=_meta_dense(X.dtype))
    else:
        raise ValueError(f"Cannot normalize {type(X)}")
    return X


def _get_target_sum(X) -> int:
    if isinstance(X, sparse.csr_matrix):
        return _get_target_sum_csr(X)
    elif isinstance(X, DaskArray):
        return _get_target_sum_dask(X)
    else:
        return cp.median(X.sum(axis=1))


def _get_target_sum_csr(X: sparse.csr_matrix) -> int:
    from ._kernels._norm_kernel import _get_sparse_sum_major

    counts_per_cell = cp.zeros(X.shape[0], dtype=X.dtype)
    sum_kernel = _get_sparse_sum_major(X.dtype)
    sum_kernel(
        (X.shape[0],),
        (64,),
        (X.indptr, X.data, counts_per_cell, X.shape[0]),
    )

    target_sum = cp.median(counts_per_cell)
    return target_sum


def _get_target_sum_dask(X: DaskArray) -> int:
    if isinstance(X._meta, sparse.csr_matrix):
        from ._kernels._norm_kernel import _get_sparse_sum_major

        sum_kernel = _get_sparse_sum_major(X.dtype)
        sum_kernel.compile()

        def __sum(X_part):
            counts_per_cell = cp.zeros(X_part.shape[0], dtype=X_part.dtype)
            sum_kernel(
                (X.shape[0],),
                (64,),
                (X_part.indptr, X_part.data, counts_per_cell, X_part.shape[0]),
            )
            return counts_per_cell

    elif isinstance(X._meta, cp.ndarray):

        def __sum(X_part):
            return X_part.sum(axis=1)
    else:
        raise ValueError(f"Cannot compute target sum for {type(X)}")
    target_sum_chunk_matrices = X.map_blocks(
        __sum,
        meta=cp.array((1.0,), dtype=X.dtype),
        dtype=X.dtype,
        chunks=(X.chunksize[0],),
        drop_axis=1,
    )
    counts_per_cell = target_sum_chunk_matrices.compute()
    target_sum = cp.median(counts_per_cell)
    return target_sum


def log1p(
    adata: AnnData,
    *,
    layer: str | None = None,
    obsm: str | None = None,
    inplace: bool = True,
    copy: bool = False,
) -> Union[AnnData, spmatrix, cp.ndarray, None]:  # noqa: UP007
    """\
    Calculated the natural logarithm of one plus the sparse matrix.


    Parameters
    ----------
        adata
            AnnData object
        layer
            Layer to normalize instead of `X`. If `None`, `X` is normalized.
        obsm
            Entry of `.obsm` to transform.
        inplace
            Whether to update `adata` or return the matrix.
        copy
            Whether to return a copy or update `adata`. Not compatible with `inplace=False`.

    Returns
    -------
    The resulting sparse matrix after applying the natural logarithm of one plus the input matrix. \
    If `copy` is set to True, returns the new sparse matrix. Otherwise, updates the `adata` object \
    in-place and returns None.

    """
    if copy:
        if not inplace:
            raise ValueError("`copy=True` cannot be used with `inplace=False`.")
        adata = adata.copy()
    X = _get_obs_rep(adata, layer=layer, obsm=obsm)

    _check_gpu_X(X, allow_dask=True)

    if not inplace:
        X = X.copy()

    if isinstance(X, cp.ndarray):
        X = cp.log1p(X)
    elif sparse.issparse(X):
        X = X.log1p()
    elif isinstance(X, DaskArray):
        if isinstance(X._meta, cp.ndarray):
            X = X.map_blocks(lambda X: cp.log1p(X), meta=_meta_dense(X.dtype))
        elif isinstance(X._meta, sparse.csr_matrix):
            X = X.map_blocks(lambda x: x.log1p(), meta=_meta_sparse(X.dtype))
    adata.uns["log1p"] = {"base": None}
    if inplace:
        _set_obs_rep(adata, X, layer=layer, obsm=obsm)

    if copy:
        return adata
    elif not inplace:
        return X


def normalize_pearson_residuals(
    adata: AnnData,
    *,
    theta: float = 100,
    clip: float | None = None,
    check_values: bool = True,
    layer: str | None = None,
    inplace: bool = True,
) -> Union[cp.ndarray, None]:  # noqa: UP007
    """\
    Applies analytic Pearson residual normalization, based on Lause21.
    The residuals are based on a negative binomial offset model with overdispersion
    `theta` shared across genes. By default, residuals are clipped to `sqrt(n_obs)`
    and overdispersion `theta=100` is used.

    Parameters
    ----------
        adata
            AnnData object
        theta
            The negative binomial overdispersion parameter theta for Pearson residuals.
            Higher values correspond to less overdispersion `(var = mean + mean^2/theta)`, and `theta=np.Inf` corresponds to a Poisson model.
        clip
            Determines if and how residuals are clipped:
            If None, residuals are clipped to the interval [-sqrt(n_obs), sqrt(n_obs)], where n_obs is the number of cells in the dataset (default behavior).
            If any scalar c, residuals are clipped to the interval `[-c, c]`. Set `clip=np.Inf` for no clipping.
        check_values
            If True, checks if counts in selected layer are integers as expected by this function,
            and return a warning if non-integers are found. Otherwise, proceed without checking. Setting this to False can speed up code for large datasets.
        layer
            Layer to use as input instead of :attr:`~anndata.AnnData.X`. If None, :attr:`~anndata.AnnData.X` is used.
        inplace
            If True, update AnnData with results. Otherwise, return results. See below for details of what is returned.

    Returns
    -------
        If `inplace=True`, :attr:`~anndata.AnnData.X` or the selected layer in :attr:`~anndata.AnnData.layers` is updated with the normalized values. \
        If `inplace=False` the normalized matrix is returned.

    """
    X = _get_obs_rep(adata, layer=layer)

    _check_gpu_X(X, require_cf=True)

    if check_values and not _check_nonnegative_integers(X):
        warnings.warn(
            "`flavor='pearson_residuals'` expects raw count data, but non-integers were found.",
            UserWarning,
        )
    computed_on = layer if layer else "adata.X"
    settings_dict = {"theta": theta, "clip": clip, "computed_on": computed_on}
    if theta <= 0:
        raise ValueError("Pearson residuals require theta > 0")
    if clip is None:
        n = X.shape[0]
        clip = cp.sqrt(n, dtype=X.dtype)
    if clip < 0:
        raise ValueError("Pearson residuals require `clip>=0` or `clip=None`.")
    theta = cp.array([1 / theta], dtype=X.dtype)
    clip = cp.array([clip], dtype=X.dtype)
    sums_cells = cp.zeros(X.shape[0], dtype=X.dtype)
    sums_genes = cp.zeros(X.shape[1], dtype=X.dtype)

    if sparse.issparse(X):
        residuals = cp.zeros(X.shape, dtype=X.dtype)
        if sparse.isspmatrix_csc(X):
            from ._kernels._pr_kernels import _sparse_norm_res_csc, _sparse_sum_csc

            block = (8,)
            grid = (int(math.ceil(X.shape[1] / block[0])),)
            sum_csc = _sparse_sum_csc(X.dtype)
            sum_csc(
                grid,
                block,
                (X.indptr, X.indices, X.data, sums_genes, sums_cells, X.shape[1]),
            )
            sum_total = 1 / sums_genes.sum().squeeze()
            norm_res = _sparse_norm_res_csc(X.dtype)
            norm_res(
                grid,
                block,
                (
                    X.indptr,
                    X.indices,
                    X.data,
                    sums_cells,
                    sums_genes,
                    residuals,
                    sum_total,
                    clip,
                    theta,
                    X.shape[0],
                    X.shape[1],
                ),
            )
        elif sparse.isspmatrix_csr(X):
            from ._kernels._pr_kernels import _sparse_norm_res_csr, _sparse_sum_csr

            block = (8,)
            grid = (int(math.ceil(X.shape[0] / block[0])),)
            sum_csr = _sparse_sum_csr(X.dtype)
            sum_csr(
                grid,
                block,
                (X.indptr, X.indices, X.data, sums_genes, sums_cells, X.shape[0]),
            )
            sum_total = 1 / sums_genes.sum().squeeze()
            norm_res = _sparse_norm_res_csr(X.dtype)
            norm_res(
                grid,
                block,
                (
                    X.indptr,
                    X.indices,
                    X.data,
                    sums_cells,
                    sums_genes,
                    residuals,
                    sum_total,
                    clip,
                    theta,
                    X.shape[0],
                    X.shape[1],
                ),
            )
        else:
            raise ValueError(
                "Please transform you sparse matrix into CSR or CSC format."
            )
    else:
        from ._kernels._pr_kernels import _norm_res_dense, _sum_dense

        residuals = cp.zeros(X.shape, dtype=X.dtype)
        block = (8, 8)
        grid = (
            math.ceil(residuals.shape[0] / block[0]),
            math.ceil(residuals.shape[1] / block[1]),
        )
        sum_dense = _sum_dense(X.dtype)
        sum_dense(
            grid,
            block,
            (X, sums_cells, sums_genes, residuals.shape[0], residuals.shape[1]),
        )
        sum_total = 1 / sums_genes.sum().squeeze()
        norm_res = _norm_res_dense(X.dtype)
        norm_res(
            grid,
            block,
            (
                X,
                residuals,
                sums_cells,
                sums_genes,
                sum_total,
                clip,
                theta,
                residuals.shape[0],
                residuals.shape[1],
            ),
        )

    if inplace is True:
        adata.uns["pearson_residuals_normalization"] = settings_dict
        _set_obs_rep(adata, residuals, layer=layer)
    else:
        return residuals<|MERGE_RESOLUTION|>--- conflicted
+++ resolved
@@ -2,13 +2,9 @@
 
 import math
 import warnings
-<<<<<<< HEAD
-
-# from functools import singledispatch
-from typing import TYPE_CHECKING
-=======
+
 from typing import TYPE_CHECKING, Union
->>>>>>> ac9e3644
+
 
 import cupy as cp
 from cupyx.scipy import sparse
